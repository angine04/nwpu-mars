--- conflicted
+++ resolved
@@ -19,15 +19,7 @@
 
     MarsEngine(
         mode=mode,
-<<<<<<< HEAD
-        cfgname="zj.nano.full",
-        # cfgname="vanilla.nano.distillation",
-        # cfgname="c1.nano.full.cuda@3",
-        # cfgname="c1.nano.teacher",
-        # cfgname="c1.nano.distillation",
-=======
         cfgname="vanilla.nano.full.pretrained",
->>>>>>> 06dbc296
         root="/home/v5/Mars", # 注意项目运行root不要放在代码路径下
         nobuf=nobuf,
     ).run()